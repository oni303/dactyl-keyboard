--- conflicted
+++ resolved
@@ -369,25 +369,7 @@
                         :configuration-thumb-middle-left-tenting-x (/ pi (get form :thumb-middle-left-tenting-x 10))
                         :configuration-thumb-middle-left-tenting-y (/ pi (get form :thumb-middle-left-tenting-y -4))
                         :configuration-thumb-middle-left-tenting-z (/ pi (get form :thumb-middle-left-tenting-z 10))
-<<<<<<< HEAD
-                        :configuration-thumb-middle-left-offset-x (get form :thumb-middle-left-offset-x -35)
-                        :configuration-thumb-middle-left-offset-y (get form :thumb-middle-left-offset-y -16)
-                        :configuration-thumb-middle-left-offset-z (get form :thumb-middle-left-offset-z 2)
-                        :configuration-use-hotswap?           (get form :hotswap false)
-                        :configuration-stagger?               (get form :stagger true)
-                        :configuration-stagger-index          stagger-index
-                        :configuration-stagger-middle         stagger-middle
-                        :configuration-stagger-ring           stagger-ring
-                        :configuration-stagger-pinky          stagger-pinky
-                        :configuration-use-wide-pinky?        (get form :wide-pinky false)
-                        :configuration-z-offset               (get form :height-offset 4)
-                        :configuration-web-thickness          (get form :web-thickness 7)
-                        :configuration-use-wire-post?         (get form :wire-post false)
-                        :configuration-use-screw-inserts?     (get form :screw-inserts false)
-
-                        :configuration-show-caps?             (get misc :keycaps false)
-                        :configuration-plate-projection?      (not (get misc :case true))}
-=======
+
                         :configuration-thumb-middle-left-offset-x  (get form :thumb-middle-left-offset-x -35)
                         :configuration-thumb-middle-left-offset-y  (get form :thumb-middle-left-offset-y -16)
                         :configuration-thumb-middle-left-offset-z  (get form :thumb-middle-left-offset-z 2)
@@ -404,7 +386,6 @@
 
                         :configuration-show-caps?                  (get misc :keycaps false)
                         :configuration-plate-projection?           (not (get misc :case true))}
->>>>>>> 5e0d697e
         generated-scad (g/generate-case-dm c (get misc :right-side true))]
     {:status  200
      :headers {"Content-Type"        "application/octet-stream"
